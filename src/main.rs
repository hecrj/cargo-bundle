#[macro_use]
extern crate clap;
extern crate icns;
extern crate image;
extern crate plist;
extern crate toml;
extern crate walkdir;

mod bundle;

use bundle::bundle_project;
use clap::{App, AppSettings, ArgMatches, SubCommand};
use std::env;
use std::error::Error;
use std::fs::File;
use std::io::stderr;
use std::io::prelude::*;
use std::marker::{Send, Sync};
use std::path::{Path, PathBuf};
use std::process;
use toml::{Parser, Table, Value};

macro_rules! simple_parse {
    ($toml_ty:ident, $value:expr, $msg:expr) => (
        if let Value::$toml_ty(x) = $value {
            x
        } else {
            return Err(Box::from(format!($msg, $value)));
        }
    )
}

#[derive(Clone, Debug, Eq, PartialEq)]
pub struct CargoSettings {
    pub project_home_directory: PathBuf,
    pub project_out_directory: PathBuf,
    pub binary_file: PathBuf,
    pub version: String,
    pub description: String,
    pub homepage: String,
    pub authors: Vec<String>
}

impl CargoSettings {
    fn new(project_home_directory: &Path, is_release: bool) -> Result<Self, Box<Error + Send + Sync>> {
        let project_dir = project_home_directory.to_path_buf();
        let mut cargo_file = None;
        for node in try!(project_dir.read_dir()) {
            let path = try!(node).path();
            if let Some("Cargo.toml") = path.file_name().and_then(|fl_nm| fl_nm.to_str()) {
                cargo_file = Some(path.to_path_buf());
            }
        }

        let mut target_dir = project_dir.clone();
        let build_config = if is_release { "release" } else { "debug" };

        target_dir.push("target");
        target_dir.push(build_config);

        let cargo_info = try!(cargo_file.ok_or(Box::from("Could not find Cargo.toml in project directory"))
                                        .and_then(load_toml));

        let mut settings = CargoSettings {
            project_home_directory: project_dir,
            project_out_directory: target_dir,
            binary_file: PathBuf::new(),
            version: String::new(),
            description: String::new(),
            homepage: String::new(),
            authors: Vec::new()
        };

        for (name, value) in cargo_info {
            match (&name[..], value) {
                ("package", Value::Table(table)) => {
                    for (name, value) in table {
                        match &name[..] {
                            "name" => {
                                if let Value::String(s) = value {
                                    settings.binary_file = settings.project_out_directory.clone();
                                    settings.binary_file.push(s);
                                } else {
                                    return Err(Box::from(format!("Invalid format for script value in Bundle.toml: \
                                                                  Expected string, found {:?}",
                                                                 value)));
                                }
                            }
                            "version" => {
                                settings.version = simple_parse!(String,
                                                                 value,
                                                                 "Invalid format for version value in Bundle.toml: \
                                                                  Expected string, found {:?}")
                            }
                            "description" => {
                                settings.description = simple_parse!(String,
                                                                     value,
                                                                     "Invalid format for description value in \
                                                                      Bundle.toml: Expected string, found {:?}")
                            }
                            "homepage" => {
                                settings.homepage = simple_parse!(String,
                                                                  value,
                                                                  "Invalid format for description value in \
                                                                   Bundle.toml: Expected string, found {:?}")
                            }
                            "authors" => {
                                if let Value::Array(a) = value {
                                    settings.authors = a.into_iter()
                                                        .filter_map(|v| {
                                                            if let Value::String(s) = v { Some(s) } else { None }
                                                        })
                                                        .collect();
                                } else {
                                    return Err(Box::from(format!("Invalid format for script value in Bundle.toml: \
                                                                  Expected array, found {:?}",
                                                                 value)));
                                }
                            }
                            _ => {}
                        }
                    }
                }
                _ => {}
            }
        }

        Ok(settings)
    }
}

#[derive(Clone, Debug, Eq, PartialEq)]
pub struct Settings {
    pub cargo_settings: CargoSettings,
    pub package_type: Option<PackageType>, // If `None`, use the default package type for this os
    pub is_release: bool,
    pub bundle_name: String,
    pub identifier: String, // Unique identifier for the bundle
    pub version_str: Option<String>,
    pub resource_files: Vec<PathBuf>,
    pub bundle_script: Option<PathBuf>,
    pub icon_files: Vec<PathBuf>,
    pub copyright: Option<String>
}

impl Settings {
    pub fn new(current_dir: PathBuf, matches: &ArgMatches) -> Result<Self, Box<Error + Send + Sync>> {
        let is_release = matches.is_present("release");
        let cargo_settings = try!(CargoSettings::new(&current_dir, is_release));

        let mut settings = Settings {
            cargo_settings: cargo_settings,
            package_type: None,
            is_release: is_release,
            bundle_name: String::new(),
            identifier: String::new(),
            version_str: None,
            resource_files: vec![],
            bundle_script: None,
            icon_files: vec![],
            copyright: None
        };

        let table = try!({
            let mut f = current_dir.clone();
            f.push("Bundle.toml");
            load_toml(f)
        });

        for (name, value) in table {
            match &name[..] {
                "script" => {
                    if let Value::String(s) = value {
                        let path = PathBuf::from(s);
                        if path.is_file() {
                            settings.bundle_script = Some(path);
                        } else {
                            return Err(Box::from(format!("{:?} should be a file", path)));
                        }
                    } else {
                        return Err(Box::from(format!("Invalid format for script value in Bundle.toml: \
                                                      Expected string, found {:?}",
                                                     value)));
                    }
                }
                "name" => {
                    settings.bundle_name = simple_parse!(String,
                                                         value,
                                                         "Invalid format for bundle name value in Bundle.toml: \
                                                          Expected string, found {:?}")
                }
                "identifier" => {
                    settings.identifier = simple_parse!(String,
                                                        value,
                                                        "Invalid format for bundle identifier value in \
                                                         Bundle.toml: Expected string, found {:?}")
                }
                "version" => {
                    settings.version_str = Some(simple_parse!(String,
                                                              value,
                                                              "Invalid format for version value in \
                                                               Bundle.toml: Expected string, found {:?}"))
                }
                "copyright" => {
                    settings.copyright = Some(simple_parse!(String,
                                                            value,
                                                            "Invalid format for copyright notice in \
                                                             Bundle.toml: Expected string, found {:?}"))
                }
                "icon" => {
<<<<<<< HEAD
                    let icon_path = simple_parse!(String,
                                                  value,
                                                  "Invalid format for bundle identifier value in \
                                                   Bundle.toml: Expected string, found {:?}");
                    let icon_path = PathBuf::from(icon_path);
                    if !icon_path.is_file() {
                        return Err(Box::from("The Icon attribute must point to a file"));
                    }
                    settings.icon_file = Some(icon_path);
=======
                    settings.icon_files = match value {
                        Value::String(icon_path) => {
                            let icon_path = PathBuf::from(icon_path);
                            if !icon_path.is_file() {
                                return Err(Box::from("The icon attribute must point to a file"));
                            }
                            vec![icon_path]
                        }
                        Value::Array(icon_paths) => try!(parse_resource_files(icon_paths)),
                        _ => {
                            let msg = format!("Invalid format for bundle icon in \
                                               Bundle.toml: Expected string or array, \
                                               found {:?}",
                                              value);
                            return Err(Box::from(msg));
                        }
                    };
>>>>>>> 82c38dbf
                }
                "resources" => {
                    let files = simple_parse!(Array,
                                              value,
                                              "Invalid format for bundle resource files format in \
                                               Bundle.toml: Expected array, found {:?}");
                    settings.resource_files = try!(parse_resource_files(files))
                }
                _ => {}
            }
        }

        fn parse_resource_files(files_array: toml::Array) -> Result<Vec<PathBuf>, Box<Error + Send + Sync>> {
            fn to_file_path(file: toml::Value) -> Result<PathBuf, Box<Error + Send + Sync>> {
                if let Value::String(s) = file {
                    let path = PathBuf::from(s);
                    if !path.exists() {
                        return Err(Box::from(format!("Resource file {} does not exist.", path.display())));
                    } else {
                        Ok(path)
                    }
                } else {
                    return Err(Box::from("Invalid format for resource."));
                }
            };

            let mut out_files = Vec::with_capacity(files_array.len());
            for file in files_array.into_iter().map(to_file_path) {
                match file {
                    Ok(file) => out_files.push(file),
                    Err(e) => return Err(e),
                }
            }
            Ok(out_files)
        }

        Ok(settings)
    }
}

#[derive(Clone, Copy, Debug, Eq, PartialEq)]
pub enum PackageType {
    OsxBundle,
    Deb,
    Rpm
}

fn load_toml(toml_file: PathBuf) -> Result<Table, Box<Error + Send + Sync>> {
    if !toml_file.exists() {
        return Err(Box::from(format!("Toml file {:?} does not exist", toml_file)));
    }

    let mut toml_str = String::new();
    try!(File::open(toml_file).and_then(|mut file| file.read_to_string(&mut toml_str)));

    Ok(try!(Parser::new(&toml_str)
                .parse()
                .ok_or(Box::<Error + Send + Sync>::from("Could not parse Toml file"))))
}


/// run `cargo build` if the binary file does not exist
fn build_project_if_unbuilt(settings: &Settings) -> Result<(), Box<Error + Send + Sync>> {
    let mut bin_file = settings.cargo_settings.project_out_directory.clone();
    bin_file.push(&settings.cargo_settings.binary_file);
    if !bin_file.exists() {
        // TODO(burtonageo): Should call `cargo build` here to be friendlier
        let output = try!(process::Command::new("cargo")
                              .arg("build")
                              .arg(if settings.is_release { "--release" } else { "" })
                              .output()
                              .map_err(Box::<Error + Send + Sync>::from));
        if !output.status.success() {
            return Err(Box::from("Result of `cargo build` operation was unsuccessful"));
        }
    }
    Ok(())
}

fn main() {
    let m = App::new("cargo-bundle")
                .author("George Burton <burtonageo@gmail.com>")
                .about("Bundle rust executables into OS bundles")
                .version(format!("v{}", crate_version!()).as_str())
                .bin_name("cargo")
                .settings(&[AppSettings::GlobalVersion, AppSettings::SubcommandRequired])
                .subcommand(SubCommand::with_name("bundle").args_from_usage(
                    "-d --resources-directory [DIR] 'Directory which contains bundle resources (images, etc)'\n\
                     -r --release 'Build a bundle from a target built in release mode'\n\
                     -f --format [FORMAT] 'Which format to use for the bundle'"))
                .get_matches();

    if let Some(m) = m.subcommand_matches("bundle") {
        let output_paths = env::current_dir()
                               .map_err(Box::from)
                               .and_then(|d| Settings::new(d, m))
                               .and_then(|s| {
                                   try!(build_project_if_unbuilt(&s));
                                   Ok(s)
                               })
                               .and_then(bundle_project)
                               .unwrap_or_else(|e| {
                                   let _ = write!(stderr(), "{}", e.description());
                                   process::exit(1);
                               });
        let pluralised = if output_paths.len() == 1 { "bundle" } else { "bundles" };
        println!("{} {} created at:", output_paths.len(), pluralised);
        for bundle in output_paths {
            println!("\t{}", bundle.display());
        }
    }
}<|MERGE_RESOLUTION|>--- conflicted
+++ resolved
@@ -208,17 +208,6 @@
                                                              Bundle.toml: Expected string, found {:?}"))
                 }
                 "icon" => {
-<<<<<<< HEAD
-                    let icon_path = simple_parse!(String,
-                                                  value,
-                                                  "Invalid format for bundle identifier value in \
-                                                   Bundle.toml: Expected string, found {:?}");
-                    let icon_path = PathBuf::from(icon_path);
-                    if !icon_path.is_file() {
-                        return Err(Box::from("The Icon attribute must point to a file"));
-                    }
-                    settings.icon_file = Some(icon_path);
-=======
                     settings.icon_files = match value {
                         Value::String(icon_path) => {
                             let icon_path = PathBuf::from(icon_path);
@@ -236,7 +225,6 @@
                             return Err(Box::from(msg));
                         }
                     };
->>>>>>> 82c38dbf
                 }
                 "resources" => {
                     let files = simple_parse!(Array,
