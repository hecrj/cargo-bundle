--- conflicted
+++ resolved
@@ -172,28 +172,6 @@
                                                       Expected string, found {:?}",
                                                      value)));
                     }
-<<<<<<< HEAD
-                    "name" => {
-                        settings.bundle_name = simple_parse!(String,
-                                                             value,
-                                                             "Invalid format for bundle name value in Bundle.toml: \
-                                                              Expected string, found {:?}")
-                    }
-                    "identifier" => {
-                        settings.identifier = simple_parse!(String,
-                                                            value,
-                                                            "Invalid format for bundle identifier value in \
-                                                             Bundle.toml: Expected string, found {:?}")
-                    }
-                    "version" => {
-                        settings.version_str = Some(simple_parse!(String,
-                                                                  value,
-                                                                  "Invalid format for bundle identifier value in \
-                                                                   Bundle.toml: Expected string, found {:?}"))
-                    }
-                    _ => {}
-=======
->>>>>>> fa941952
                 }
                 "name" => {
                     settings.bundle_name = simple_parse!(String, value,
