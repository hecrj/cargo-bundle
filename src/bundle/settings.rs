--- conflicted
+++ resolved
@@ -74,11 +74,8 @@
     long_description: Option<String>,
     script: Option<PathBuf>,
     // OS-specific settings:
-<<<<<<< HEAD
     linux_mime_types: Option<Vec<String>>,
-=======
     linux_exec_args: Option<String>,
->>>>>>> 58d65b4c
     deb_depends: Option<Vec<String>>,
     osx_frameworks: Option<Vec<String>>,
     osx_minimum_system_version: Option<String>,
@@ -406,16 +403,15 @@
         }
     }
 
-<<<<<<< HEAD
     pub fn linux_mime_types(&self) -> &[String] {
         match self.bundle_settings.linux_mime_types {
             Some(ref mime_types) => mime_types.as_slice(),
             None => &[],
         }
-=======
+    }
+    
     pub fn linux_exec_args(&self) -> Option<&str> {
         self.bundle_settings.linux_exec_args.as_ref().map(String::as_str)
->>>>>>> 58d65b4c
     }
 
     pub fn osx_frameworks(&self) -> &[String] {
